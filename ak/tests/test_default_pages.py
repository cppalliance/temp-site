--- conflicted
+++ resolved
@@ -29,10 +29,6 @@
     logged_in_tp.response_403(response)
 
 
-<<<<<<< HEAD
-def test_404_page(db, logged_in_tp):
-    """Test a 404 error page"""
-=======
 @override_settings(
     CACHES={
         "default": {"BACKEND": "django.core.cache.backends.locmem.LocMemCache"},
@@ -45,7 +41,7 @@
         },
     }
 )
-def test_404_page(db, tp):
+def test_404_page(db, logged_in_tp):
     """
     Test a 404 error page
 
@@ -55,7 +51,6 @@
     errors in CI, we need to make sure that the cache is cleared before
     running this test.
     """
->>>>>>> 7aaa36cb
 
     rando = random.randint(1000, 20000)
     url = f"/this/should/not/exist/{rando}/"
