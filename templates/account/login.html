--- conflicted
+++ resolved
@@ -1,19 +1,3 @@
-<<<<<<< HEAD
-<!DOCTYPE html>
-<html>
-<head>
-    <title>Custom Login</title>
-</head>
-<body>
-    <h1>Login</h1>
-    <form method="post" action="{% url 'account_login' %}">
-        {% csrf_token %}
-        {{ form.as_p }}
-        <button type="submit">Log in</button>
-    </form>
-</body>
-</html>
-=======
 {% extends "base.html" %}
 
 {% load i18n %}
@@ -109,5 +93,4 @@
     </div>
   </div>
 
-{% endblock %}
->>>>>>> 7aaa36cb
+{% endblock %}