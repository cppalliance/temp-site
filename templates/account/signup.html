{% extends "base.html" %}

{% load i18n %}

{% load account socialaccount %}

{% block head_title %}{% trans "Sign Up" %}{% endblock %}

{% block body_id %}id="authpages"{% endblock %}

{% block content %}

  <div class="py-0 px-3 mb-3 md:py-6 md:px-0">

    <div class="md:pt-11 md:mt-11 w-full bg-white dark:bg-charcoal mx-auto rounded py-6 px-3">
      <div class="md:w-full">
        <h1 class="text-4xl text-center">{% trans "Sign Up" %}</h1>
        <p class="mt-0 text-center">
          {% blocktrans %}Already have an account? Then please <a href="{{ login_url }}">log in</a>.{% endblocktrans %}
        </p>
      </div>

<<<<<<< HEAD
      <div class="w-full">

        <div class="w-full md:flex md:divide-x divide-gray-200 space-y-11 md:space-y-0">
          <div class="socialaccount_ballot w-full md:w-1/2">
            <h2 class="text-xl text-center mb-11">Sign Up with an existing third party account</h2>
            <div class="space-y-6 w-full text-center">
=======
      <div class="w-full text-center">

        <div class="w-full md:flex md:divide-x divide-gray-200 space-y-11 md:space-y-0">
          <div class="socialaccount_ballot w-full md:w-1/2">
            <h2 class="text-xl">Sign Up with an existing third party account</h2>
            <div class="space-y-4 w-full">
>>>>>>> fd82f42a
              {% providers_media_js %}
              {% include "socialaccount/snippets/provider_list.html" with process="login" %}
              {% include "socialaccount/snippets/login_extra.html" %}
            </div>
          </div>

          <div class="w-full md:w-1/2">
<<<<<<< HEAD
            <h2 class="text-xl text-center">Or Sign Up with Email</h2>
=======
            <h2 class="text-xl">Sign Up with Email</h2>
>>>>>>> fd82f42a
            <form id="signup_form" method="post" action="{% url 'account_signup' %}">
              <div class="mx-auto space-y-4 w-2/3">
                {% csrf_token %}

<<<<<<< HEAD
                <!-- Display non-field errors -->
                {% if form.non_field_errors %}
                  {% for error in form.non_field_errors %}
                    <div class="py-1 px-3 text-white bg-red-600">
                     {{ error }}
                    </div>
=======
                {% if form.errors %}
                  {% for error in field.errors %}
                    <p class="font-bold text-orange">
                      {{ error|escape }}
                    </p>
>>>>>>> fd82f42a
                  {% endfor %}
                {% endif %}

                {% for field in form.visible_fields %}
<<<<<<< HEAD
                  {% if field.errors %}
                    {% for error in field.errors %}
                      <div class="text-red-600">{{ error }}</div>
                    {% endfor %}
                  {% endif %}
                  <div>
                    <label class="text-xs uppercase text-slate dark:text-white/70">{{ field.label }}
                      {{ field }}
                    </label>
=======
                  <div>
                    {{ field }}
>>>>>>> fd82f42a
                    {% if field.help_text %}
                      <small>{{ field.help_text }}</small>
                    {% endif %}
                  </div>
                {% endfor %}

                {% if redirect_field_value %}
                  <input type="hidden" name="{{ redirect_field_name }}" value="{{ redirect_field_value }}"/>
                {% endif %}
              </div>
<<<<<<< HEAD
              <div class="my-3 text-center">
                <button type="submit"
                        class="py-3 px-8 text-sm text-base font-medium text-white uppercase rounded-md border md:py-1 md:px-4 md:text-lg bg-orange hover:bg-orange/80 border-orange dark:bg-slate dark:hover:bg-charcoal dark:text-white hover:drop-shadow-md"
=======
              <div class="my-3">
                <button type="submit"
                        class="py-3 px-8 text-sm text-base font-medium text-white uppercase rounded-md border md:py-1 md:px-4 md:text-lg bg-orange border-orange dark:bg-charcoal dark:text-orange"
>>>>>>> fd82f42a
                >
                  {% trans "Sign Up" %}
                </button>
              </div>
            </form>
          </div>
        </div>
      </div>
    </div>

  </div>

{% endblock %}<|MERGE_RESOLUTION|>--- conflicted
+++ resolved
@@ -20,21 +20,12 @@
         </p>
       </div>
 
-<<<<<<< HEAD
       <div class="w-full">
 
         <div class="w-full md:flex md:divide-x divide-gray-200 space-y-11 md:space-y-0">
           <div class="socialaccount_ballot w-full md:w-1/2">
             <h2 class="text-xl text-center mb-11">Sign Up with an existing third party account</h2>
             <div class="space-y-6 w-full text-center">
-=======
-      <div class="w-full text-center">
-
-        <div class="w-full md:flex md:divide-x divide-gray-200 space-y-11 md:space-y-0">
-          <div class="socialaccount_ballot w-full md:w-1/2">
-            <h2 class="text-xl">Sign Up with an existing third party account</h2>
-            <div class="space-y-4 w-full">
->>>>>>> fd82f42a
               {% providers_media_js %}
               {% include "socialaccount/snippets/provider_list.html" with process="login" %}
               {% include "socialaccount/snippets/login_extra.html" %}
@@ -42,34 +33,21 @@
           </div>
 
           <div class="w-full md:w-1/2">
-<<<<<<< HEAD
             <h2 class="text-xl text-center">Or Sign Up with Email</h2>
-=======
-            <h2 class="text-xl">Sign Up with Email</h2>
->>>>>>> fd82f42a
             <form id="signup_form" method="post" action="{% url 'account_signup' %}">
               <div class="mx-auto space-y-4 w-2/3">
                 {% csrf_token %}
 
-<<<<<<< HEAD
                 <!-- Display non-field errors -->
                 {% if form.non_field_errors %}
                   {% for error in form.non_field_errors %}
                     <div class="py-1 px-3 text-white bg-red-600">
                      {{ error }}
                     </div>
-=======
-                {% if form.errors %}
-                  {% for error in field.errors %}
-                    <p class="font-bold text-orange">
-                      {{ error|escape }}
-                    </p>
->>>>>>> fd82f42a
                   {% endfor %}
                 {% endif %}
 
                 {% for field in form.visible_fields %}
-<<<<<<< HEAD
                   {% if field.errors %}
                     {% for error in field.errors %}
                       <div class="text-red-600">{{ error }}</div>
@@ -79,10 +57,7 @@
                     <label class="text-xs uppercase text-slate dark:text-white/70">{{ field.label }}
                       {{ field }}
                     </label>
-=======
-                  <div>
-                    {{ field }}
->>>>>>> fd82f42a
+
                     {% if field.help_text %}
                       <small>{{ field.help_text }}</small>
                     {% endif %}
@@ -93,15 +68,10 @@
                   <input type="hidden" name="{{ redirect_field_name }}" value="{{ redirect_field_value }}"/>
                 {% endif %}
               </div>
-<<<<<<< HEAD
+
               <div class="my-3 text-center">
                 <button type="submit"
                         class="py-3 px-8 text-sm text-base font-medium text-white uppercase rounded-md border md:py-1 md:px-4 md:text-lg bg-orange hover:bg-orange/80 border-orange dark:bg-slate dark:hover:bg-charcoal dark:text-white hover:drop-shadow-md"
-=======
-              <div class="my-3">
-                <button type="submit"
-                        class="py-3 px-8 text-sm text-base font-medium text-white uppercase rounded-md border md:py-1 md:px-4 md:text-lg bg-orange border-orange dark:bg-charcoal dark:text-orange"
->>>>>>> fd82f42a
                 >
                   {% trans "Sign Up" %}
                 </button>
