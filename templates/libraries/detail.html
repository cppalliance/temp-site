{% extends "base.html" %}

{% load static %}

{% block content %}
  <!-- Breadcrumb used on filtered views -->
  <div class="p-3 md:p-0">
    <a class="text-orange" href="{% if version_slug %}{% url 'libraries-by-version' version_slug %}{% else %}{% url 'libraries' %}{% endif %}">Libraries{% if version_name %} ({{ version.name }}){% endif %}</a> > <a class="text-orange" href="{% url 'libraries' %}">Specific</a> > <span class="capitalize">{{ object.name }}</span>
  </div>
  <!-- end breadcrumb -->

  <div class="flex mt-4">
    <div class="hidden md:block md:w-1/4">
      <ul>
        <li class="py-2"><a href="#overview">Overview</a></li>
        <li class="py-2"><a href="#reviews">Reviews</a></li>
        <li class="py-2"><a href="#discussion">Forum Discussion</a></li>
      </ul>
    </div>

    <div class="px-3 mx-3 md:px-0 md:mx-0 md:w-3/4">

      <!-- Overview -->
      <div class="pb-16 mb-16 border-b border-slate">
        <div class="pb-6">
          <h3 class="text-4xl capitalize" id="overview">{{ object.name }}</h3>
        </div>
        <p>{{ object.description }}</p>

        <div class="mt-4 space-y-3 max-w-md text-sm uppercase md:flex md:mt-11 md:space-y-0 md:space-x-3">
          <a href="#" class="inline-block py-3 px-6 rounded-md border text-orange border-slate">Documentation</a>
          <a href="{{ object.github_url }}" class="inline-block py-3 px-6 rounded-md border text-orange border-slate">Github</a>
        </div>

        <div class="justify-between py-6 mt-4 md:flex md:mt-11">
          <div>
            <h3 class="text-2xl">Categories</h3>
            {% for c in object.categories.all %}
              <a href="{% url 'libraries-by-category' category=c.slug %}" class="text-orange">{{ c.name }}</a>{% if not forloop.last %}, {% endif %}
            {% endfor %}
          </div>

          <div>
            <h3 class="text-2xl">Minimum C++ Version</h3>
            {{ object.cpp_standard_minimum }}
          </div>

          <div>
            <h3 class="text-2xl">Active Development</h3>
            <div class="text-orange">{% if object.active_development %}Yes{% else %}No{% endif %}</div>
            <p>Last Update: {{ object.last_github_update|date:"F j, Y"}}</p>
          </div>
        </div>

        <div class="py-6 mt-4 md:mt-11">
          <h3 class="mb-4 text-2xl">Level of Activity</h3>
          <div class="h-6 rounded bg-charcoal">
            <!-- TODO: Change the width to use a percent of activity -->
            <div class="w-3/4 h-6 bg-gradient-to-r rounded from-green to-orange"></div>
          </div>
        </div>

        <div class="py-6 my-4 md:flex md:justify-between md:my-11">
          <div class="py-6">
            <h3 class="mb-1 text-2xl">Closed Pull Requests</h3>
            {{ closed_prs_count }}
          </div>

          <div class="py-6">
            <h3 class="mb-1 text-2xl">Open Issues</h3>
            {{ open_issues_count }}
          </div>

          <div class="py-6">
            <h3 class="mb-1 text-2xl">Commits Per Release</h3>
            <p>ZZ</p>
          </div>
        </div>

        <div class="md:flex md:py-11 md:space-x-11">
          <div class="py-6">
            <h3 class="mb-4 text-2xl">Authors</h3>
            <div class="space-y-3">
              {% for author in object.authors.all %}
                <div>
<<<<<<< HEAD
                  {% if author.image %}
                    <img src="{{ author.image.url }}" alt="user" class="inline w-[47px] rounded mr-2" />
=======
                  {% if author.image.url %}
                    <img src="{{ author.image.url }}" alt="user" class="inline mr-2 rounded w-[47px]" />
>>>>>>> bedb5422
                  {% else %}
                    <i class="mr-2 text-5xl fas fa-user text-white/60"></i>
                  {% endif %}
                  {{ author.get_full_name }}
                </div>
              {% endfor %}
            </div>
          </div>
          <div class="py-6">
            <h3 class="mb-4 text-2xl">Maintainers</h3>
            <div class="space-y-3">
              {% for maintainer in maintainers.all %}
                <div>
<<<<<<< HEAD
                  {% if maintainer.image %}
                    <img src="{{ maintainer.image.url }}" alt="user" class="inline w-[47px] rounded mr-2" />
=======
                  {% if maintainer.image.url %}
                    <img src="{{ maintainer.image.url }}" alt="user" class="inline mr-2 rounded w-[47px]" />
>>>>>>> bedb5422
                  {% else %}
                    <i class="mr-2 text-5xl fas fa-user text-white/60"></i>
                  {% endif %}
                  {{ maintainer.get_full_name }}
                </div>
              {% endfor %}
            </div>
          </div>
        </div>
      </div>
      <!-- end overview -->

      <!-- Review -->
      <div class="pb-16 mb-16 border-b border-slate">
        <h3 class="text-4xl" id="reviews">Review</h3>
        <p>Date of Review: 10/31/20</p>
        <div class="justify-between mt-11 md:flex">
          <div>
            <h3 class="text-2xl">ACCEPT Reviews:</h3>
            <p>15 <a href="#" class="text-orange">View List</a></p>
            <h3 class="mt-5 text-2xl">REJECT Reviews:</h3>
            <p>3 <a href="#" class="text-orange">View List</a></p>
            <div class="mt-11"><a href="#" class="py-2 px-4 rounded-md border text-orange border-slate">Review Results</a></div>
          </div>

          <div class="py-11 md:py-0">
            <h3 class="mb-4 text-2xl">Review Manager</h3>
            <div class="space-y-3">
              <div><img src="{% static 'img/fpo/user.png' %}" alt="user" class="inline mr-5" /> Glen Fernandes</div>
            </div>
          </div>

          <div class="py-3 md:py-0">
            <h3 class="mb-4 text-2xl">Reviewers</h3>
            <div class="space-y-3">
              <div><img src="{% static 'img/fpo/user.png' %}" alt="user" class="inline mr-5" /> Glen Fernandes</div>
              <div><img src="{% static 'img/fpo/user.png' %}" alt="user" class="inline mr-5" /> Glen Fernandes</div>
            </div>
          </div>
        </div>
      </div>
      <!-- end review -->

      <!-- Discussions -->
      <div class="pb-6">
        <h3 class="mb-11 text-4xl" id="discussion">Discussions</h3>

        <div class="py-5 px-3 my-4 rounded md:px-11 md:my-0 bg-charcoal">
          <div class="flex justify-between mb-6">
            <span class="inline py-1 px-3 w-auto text-lg uppercase rounded text-green bg-green/10">Forum Discussions</span>
          </div>
          <div class="space-y-8 divide-y divide-slate">
            <div class="pt-6">
              <h3 class="text-xl">Topic of discussion headline from the Forum</h3>
              <div class="mt-3"><img src="{% static 'img/fpo/user.png' %}" alt="user" class="inline mr-3" /> Name of Author</div>
            </div>
            <div class="pt-6">
              <h3 class="text-xl">Topic of discussion headline from the Forum</h3>
              <div class="mt-3"><img src="{% static 'img/fpo/user.png' %}" alt="user" class="inline mr-3" /> Name of Author</div>
            </div>
            <div class="pt-6">
              <h3 class="text-xl">Topic of discussion headline from the Forum</h3>
              <div class="mt-3"><img src="{% static 'img/fpo/user.png' %}" alt="user" class="inline mr-3" /> Name of Author</div>
            </div>
            <div class="pt-6">
              <h3 class="text-xl">Topic of discussion headline from the Forum</h3>
              <div class="mt-3"><img src="{% static 'img/fpo/user.png' %}" alt="user" class="inline mr-3" /> Name of Author</div>
            </div>
          </div>
        </div>
      </div>
      <!-- end discussions -->
    </div>

  </div>

{% endblock %}<|MERGE_RESOLUTION|>--- conflicted
+++ resolved
@@ -83,13 +83,8 @@
             <div class="space-y-3">
               {% for author in object.authors.all %}
                 <div>
-<<<<<<< HEAD
                   {% if author.image %}
-                    <img src="{{ author.image.url }}" alt="user" class="inline w-[47px] rounded mr-2" />
-=======
-                  {% if author.image.url %}
                     <img src="{{ author.image.url }}" alt="user" class="inline mr-2 rounded w-[47px]" />
->>>>>>> bedb5422
                   {% else %}
                     <i class="mr-2 text-5xl fas fa-user text-white/60"></i>
                   {% endif %}
@@ -103,13 +98,8 @@
             <div class="space-y-3">
               {% for maintainer in maintainers.all %}
                 <div>
-<<<<<<< HEAD
                   {% if maintainer.image %}
-                    <img src="{{ maintainer.image.url }}" alt="user" class="inline w-[47px] rounded mr-2" />
-=======
-                  {% if maintainer.image.url %}
                     <img src="{{ maintainer.image.url }}" alt="user" class="inline mr-2 rounded w-[47px]" />
->>>>>>> bedb5422
                   {% else %}
                     <i class="mr-2 text-5xl fas fa-user text-white/60"></i>
                   {% endif %}
