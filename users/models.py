import logging
import os
import requests

from django.conf import settings
from django.contrib.auth.models import (
    AbstractBaseUser,
    PermissionsMixin,
    BaseUserManager,
)
from django.core.files import File
from django.core.mail import send_mail
from django.db import models
from django.db.models.signals import post_save
from django.dispatch import receiver
from django.utils import timezone
from django.utils.text import slugify
from django.utils.translation import gettext_lazy as _


logger = logging.getLogger(__name__)


class UserManager(BaseUserManager):
    use_in_migrations = True

    def _create_user(self, email, password, **extra_fields):
        """
        Creates and saves a User with the given username, email and password.
        """
        email = self.normalize_email(email)
        user = self.model(email=email, **extra_fields)
        user.set_password(password)
        user.save(using=self._db)
        return user

    def create_user(self, email, password=None, **extra_fields):
        extra_fields.setdefault("is_staff", False)
        extra_fields.setdefault("is_superuser", False)
        logger.info("Creating user with email='%s'", email)
        return self._create_user(email, password, **extra_fields)

    def create_staffuser(self, email, password=None, **extra_fields):
        extra_fields.setdefault("is_staff", True)
        extra_fields.setdefault("is_superuser", False)
        logger.info("Creating staff user with email='%s'", email)
        return self._create_user(email, password, **extra_fields)

    def create_superuser(self, email, password, **extra_fields):
        extra_fields.setdefault("is_staff", True)
        extra_fields.setdefault("is_superuser", True)

        if extra_fields.get("is_staff") is not True:
            raise ValueError("Superuser must have is_staff=True.")
        if extra_fields.get("is_superuser") is not True:
            raise ValueError("Superuser must have is_superuser=True.")

        logger.info("Creating superuser with email='%s'", email)
        return self._create_user(email, password, **extra_fields)

    def create_stub_user(self, email, password=None, claimed=False, **extra_fields):
        """Creates a placeholder ("stub") user."""
        extra_fields.setdefault("is_staff", False)
        extra_fields.setdefault("is_superuser", False)
        logger.info("Creating stub user with email='%s'", email)
        return self._create_user(email, password, claimed=claimed, **extra_fields)

    def record_login(self, user=None, email=None):
        """
        Record a succesful login to last_login for the user by user
        obj or email
        """
        if email is None and user is None:
            raise ValueError("email and user cannot both be None")

        if email:
            this_user = self.get(email=email)
        else:
            this_user = user

        this_user.last_login = timezone.now()
        this_user.save()


class BaseUser(AbstractBaseUser, PermissionsMixin):
    """
    Our email for username user model
    """

    first_name = models.CharField(_("first name"), max_length=30, blank=True)
    last_name = models.CharField(_("last name"), max_length=30, blank=True)
    email = models.EmailField(_("email address"), unique=True, db_index=True)
    is_staff = models.BooleanField(
        _("staff status"),
        default=False,
        help_text=_("Designates whether the user can log into this admin site."),
    )
    is_active = models.BooleanField(
        _("active"),
        default=True,
        help_text=_(
            "Designates whether this user should be treated as active. "
            "Unselect this instead of deleting accounts."
        ),
    )
    date_joined = models.DateTimeField(_("date joined"), default=timezone.now)

    data = models.JSONField(default=dict, blank=True, help_text="Arbitrary user data")

    objects = UserManager()

    USERNAME_FIELD = "email"
    REQUIRED_FIELDS = []

    class Meta:
        verbose_name = _("user")
        verbose_name_plural = _("users")
        swappable = "AUTH_USER_MODEL"
        abstract = True

    def get_full_name(self):
        """
        Returns the first_name plus the last_name, with a space in between.
        """
        full_name = "%s %s" % (self.first_name, self.last_name)
        return full_name.strip()

    def get_short_name(self):
        """Returns the short name for the user."""
        return self.first_name

    def email_user(self, subject, message, from_email=None, **kwargs):
        """
        Sends an email to this User.
        """
        send_mail(subject, message, from_email, [self.email], **kwargs)

    def save(self, *args, **kwargs):
        """Ensure email is always lower case"""
        self.email = self.email.lower()

        return super().save(*args, **kwargs)


class Badge(models.Model):
    name = models.CharField(_("name"), max_length=100, blank=True)
    display_name = models.CharField(_("display name"), max_length=100, blank=True)


class User(BaseUser):
    """
    Our custom user model.

    NOTE: See ./signals.py for signals that relate to this model.
    """

    badges = models.ManyToManyField(Badge)
    github_username = models.CharField(_("github username"), max_length=100, blank=True)
    image = models.FileField(upload_to="profile-images", null=True, blank=True)
<<<<<<< HEAD
    valid_email = models.BooleanField(_("Valid email address"), default=True)
    claimed = models.BooleanField(_("Account has been claimed"), default=True)
=======
    claimed = models.BooleanField(
        _("claimed"),
        default=True,
        help_text=_("Designates whether this user has been claimed."),
    )
    valid_email = models.BooleanField(
        _("valid_email"),
        default=True,
        help_text=_(
            "Designates whether this user's email address is valid, to the best of our knowledge."
        ),
    )
>>>>>>> e680074f

    def save_image_from_github(self, avatar_url):
        response = requests.get(avatar_url)
        base_filename = f"{slugify(self.get_full_name())}-profile"
        filename = f"{base_filename}.png"
        img_path = os.path.join(
            settings.MEDIA_ROOT, "media", "profile-images", filename
        )

        with open(filename, "wb") as f:
            f.write(response.content)

        reopen = open(filename, "rb")
        django_file = File(reopen)
        self.image.save(filename, django_file, save=True)


class LastSeen(models.Model):
    """
    Last time we saw a user.  This differs from User.last_login in that
    a user may login on Monday and visit the site several times over the
    next week before their login cookie expires.  This tracks the last time
    they were actually on the web UI.

    So why isn't it on the User model? Well that would be a lot of database
    row churn and contention on the User table itself so I'm breaking this
    out into another table. Likely a pre-optimization on my part.

    Far Future TODO: Store and update this in Redis as it happens and daily
    sync that info to this table.
    """

    user = models.OneToOneField(
        settings.AUTH_USER_MODEL,
        related_name="last_seen",
        on_delete=models.CASCADE,
    )
    at = models.DateTimeField(default=timezone.now)

    def now(self, commit=True):
        """
        Update this row to be right now
        """
        self.at = timezone.now()
        if commit:
            self.save()


@receiver(post_save, sender=User)
def create_last_seen_for_user(sender, instance, created, raw, **kwargs):
    """Create LastSeen row when a User is created"""
    if raw:
        return

    if created:
        LastSeen.objects.create(user=instance, at=timezone.now())<|MERGE_RESOLUTION|>--- conflicted
+++ resolved
@@ -157,10 +157,6 @@
     badges = models.ManyToManyField(Badge)
     github_username = models.CharField(_("github username"), max_length=100, blank=True)
     image = models.FileField(upload_to="profile-images", null=True, blank=True)
-<<<<<<< HEAD
-    valid_email = models.BooleanField(_("Valid email address"), default=True)
-    claimed = models.BooleanField(_("Account has been claimed"), default=True)
-=======
     claimed = models.BooleanField(
         _("claimed"),
         default=True,
@@ -173,7 +169,6 @@
             "Designates whether this user's email address is valid, to the best of our knowledge."
         ),
     )
->>>>>>> e680074f
 
     def save_image_from_github(self, avatar_url):
         response = requests.get(avatar_url)
