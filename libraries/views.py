--- conflicted
+++ resolved
@@ -63,7 +63,8 @@
         return super().get(request)
 
 
-<<<<<<< HEAD
+class LibraryByCategory(CategoryMixin, ListView):
+    """List all of our libraries in a certain category"""
 class LibraryDetail(CategoryMixin, DetailView):
     """Display a single Library for the most recent Boost version"""
 
@@ -101,10 +102,6 @@
 
     def get_version(self):
         return Version.objects.most_recent()
-=======
-class LibraryByCategory(CategoryMixin, ListView):
-    """List all of our libraries in a certain category"""
->>>>>>> 27c9773a
 
 
 class LibraryByCategory(CategoryMixin, FormMixin, ListView):
