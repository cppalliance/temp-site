--- conflicted
+++ resolved
@@ -40,10 +40,6 @@
     path("500", InternalServerErrorView.as_view(), name="internal_server_error"),
     path("health/", include("health_check.urls")),
     path("forum/", include(machina_urls)),
-<<<<<<< HEAD
-    path("libraries/", TemplateView.as_view(template_name="libraries/list.html"), name="libraries"),
-    path("libraries/detail/", TemplateView.as_view(template_name="libraries/detail.html"), name="library-detail"),
-=======
     path(
         "libraries-by-letter/<str:letter>/",
         LibraryByLetter.as_view(),
@@ -60,7 +56,6 @@
         LibraryDetail.as_view(),
         name="library-detail",
     ),
->>>>>>> ddcf75d6
     path("versions/", VersionList.as_view(), name="version-list"),
     path("version/<int:pk>/", VersionDetail.as_view(), name="version-detail"),
 ]